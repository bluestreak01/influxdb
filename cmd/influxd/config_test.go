package main_test

import (
	"reflect"
	"strings"
	"testing"
	"time"

	"github.com/influxdb/influxdb/cmd/influxd"
)

// Ensure that megabyte sizes can be parsed.
func TestSize_UnmarshalText_MB(t *testing.T) {
	var s main.Size
	if err := s.UnmarshalText([]byte("200m")); err != nil {
		t.Fatalf("unexpected error: %s", err)
	} else if s != 200*(1<<20) {
		t.Fatalf("unexpected size: %d", s)
	}
}

// Ensure that gigabyte sizes can be parsed.
func TestSize_UnmarshalText_GB(t *testing.T) {
	if typ := reflect.TypeOf(0); typ.Size() != 8 {
		t.Skip("large gigabyte parsing on 64-bit arch only")
	}

	var s main.Size
	if err := s.UnmarshalText([]byte("10g")); err != nil {
		t.Fatalf("unexpected error: %s", err)
	} else if s != 10*(1<<30) {
		t.Fatalf("unexpected size: %d", s)
	}
}

// Ensure that a TOML configuration file can be parsed into a Config.
func TestParseConfig(t *testing.T) {
	c, err := main.ParseConfig(testFile)
	if err != nil {
		t.Fatalf("unexpected error: %s", err)
	} else if c.Hostname != "myserver.com" {
		t.Fatalf("hostname mismatch: %v", c.Hostname)
	}

	if c.Logging.File != "influxdb.log" {
		t.Fatalf("logging file mismatch: %v", c.Logging.File)
	} else if c.Logging.Level != "info" {
		t.Fatalf("logging level mismatch: %v", c.Logging.Level)
	}

	if c.Admin.Port != 8083 {
		t.Fatalf("admin port mismatch: %v", c.Admin.Port)
	} else if c.Admin.Assets != "./admin" {
		t.Fatalf("admin assets mismatch: %v", c.Admin.Assets)
	}

	if c.HTTPAPI.Port != main.DefaultBrokerPort {
		t.Fatalf("http api port mismatch: %v", c.HTTPAPI.Port)
	} else if c.HTTPAPI.SSLPort != 8087 {
		t.Fatalf("http api ssl port mismatch: %v", c.HTTPAPI.SSLPort)
	} else if c.HTTPAPI.SSLCertPath != "../cert.pem" {
		t.Fatalf("http api ssl cert path mismatch: %v", c.HTTPAPI.SSLCertPath)
	}

	if len(c.Graphite) != 2 {
		t.Fatalf("graphites  mismatch.  expected %v, got: %v", 2, len(c.Graphite))
	}

	tcpGraphite := c.Graphite[0]
	switch {
	case tcpGraphite.Enabled != true:
		t.Fatalf("graphite tcp enabled mismatch: expected: %v, got %v", true, tcpGraphite.Enabled)
	case tcpGraphite.Address != "192.168.0.1":
		t.Fatalf("graphite tcp address mismatch: expected %v, got  %v", "192.168.0.1", tcpGraphite.Address)
	case tcpGraphite.Port != 2003:
		t.Fatalf("graphite tcp port mismatch: expected %v, got %v", 2003, tcpGraphite.Port)
	case tcpGraphite.Database != "graphite_tcp":
		t.Fatalf("graphite tcp database mismatch: expected %v, got %v", "graphite_tcp", tcpGraphite.Database)
	case strings.ToLower(tcpGraphite.Protocol) != "tcp":
		t.Fatalf("graphite tcp protocol mismatch: expected %v, got %v", "tcp", strings.ToLower(tcpGraphite.Protocol))
	}

	udpGraphite := c.Graphite[1]
	switch {
	case udpGraphite.Enabled != true:
		t.Fatalf("graphite udp enabled mismatch: expected: %v, got %v", true, udpGraphite.Enabled)
	case udpGraphite.Address != "192.168.0.2":
		t.Fatalf("graphite udp address mismatch: expected %v, got  %v", "192.168.0.2", udpGraphite.Address)
	case udpGraphite.Port != 2005:
		t.Fatalf("graphite udp port mismatch: expected %v, got %v", 2005, udpGraphite.Port)
	case udpGraphite.Database != "graphite_udp":
		t.Fatalf("graphite database mismatch: expected %v, got %v", "graphite_udp", udpGraphite.Database)
	case strings.ToLower(udpGraphite.Protocol) != "udp":
		t.Fatalf("graphite udp protocol mismatch: expected %v, got %v", "udp", strings.ToLower(udpGraphite.Protocol))
	}

	if c.Broker.Port != 8090 {
		t.Fatalf("broker port mismatch: %v", c.Broker.Port)
	} else if c.Broker.Dir != "/tmp/influxdb/development/broker" {
		t.Fatalf("broker dir mismatch: %v", c.Broker.Dir)
	} else if time.Duration(c.Broker.Timeout) != time.Second {
		t.Fatalf("broker duration mismatch: %v", c.Broker.Timeout)
	}

	if c.Data.Dir != "/tmp/influxdb/development/db" {
		t.Fatalf("data dir mismatch: %v", c.Data.Dir)
	}

	if c.Cluster.ProtobufPort != 8099 {
		t.Fatalf("protobuf port mismatch: %v", c.Cluster.ProtobufPort)
	} else if time.Duration(c.Cluster.ProtobufTimeout) != 2*time.Second {
		t.Fatalf("protobuf timeout mismatch: %v", c.Cluster.ProtobufTimeout)
	} else if time.Duration(c.Cluster.ProtobufHeartbeatInterval) != 200*time.Millisecond {
		t.Fatalf("protobuf heartbeat interval mismatch: %v", c.Cluster.ProtobufHeartbeatInterval)
	} else if time.Duration(c.Cluster.MinBackoff) != 100*time.Millisecond {
		t.Fatalf("min backoff mismatch: %v", c.Cluster.MinBackoff)
	} else if time.Duration(c.Cluster.MaxBackoff) != 1*time.Second {
		t.Fatalf("max backoff mismatch: %v", c.Cluster.MaxBackoff)
	} else if c.Cluster.MaxResponseBufferSize != 5 {
		t.Fatalf("max response buffer size mismatch: %v", c.Cluster.MaxResponseBufferSize)
	}

	// TODO: UDP Servers testing.
	/*
		c.Assert(config.UdpServers, HasLen, 1)
		c.Assert(config.UdpServers[0].Enabled, Equals, true)
		c.Assert(config.UdpServers[0].Port, Equals, 4444)
		c.Assert(config.UdpServers[0].Database, Equals, "test")
	*/
}

// Testing configuration file.
const testFile = `
# Welcome to the InfluxDB configuration file.

# If hostname (on the OS) doesn't return a name that can be resolved by the other
# systems in the cluster, you'll have to set the hostname to an IP or something
# that can be resolved here.
hostname = "myserver.com"

[logging]
# logging level can be one of "debug", "info", "warn" or "error"
level  = "info"
file   = "influxdb.log"

# Configure the admin server
[admin]
port   = 8083                   # binding is disabled if the port isn't set
assets = "./admin"

# Configure the http api
[api]
ssl-port = 8087    # Ssl support is enabled if you set a port and cert
ssl-cert = "../cert.pem"

# connections will timeout after this amount of time. Ensures that clients that misbehave
# and keep alive connections they don't use won't end up connection a million times.
# However, if a request is taking longer than this to complete, could be a problem.
read-timeout = "5s"

[input_plugins]

  [input_plugins.udp]
  enabled = true
  port = 4444
  database = "test"

<<<<<<< HEAD
# Configure the graphite api
[[graphite]]
protocol = "TCP"
enabled = true
address = "192.168.0.1"
port = 2003
database = "graphite_tcp"  # store graphite data in this database

[[graphite]]
protocol = "udP"
enabled = true
address = "192.168.0.2"
port = 2005
database = "graphite_udp"  # store graphite data in this database


# Raft configuration
[raft]
# The raft port should be open between all servers in a cluster.
=======
# Broker configuration
[broker]
# The broker port should be open between all servers in a cluster.
>>>>>>> 80977aa3
# However, this port shouldn't be accessible from the internet.

port = 8090

# Where the broker logs are stored. The user running InfluxDB will need read/write access.
dir  = "/tmp/influxdb/development/broker"

# election-timeout = "2s"

[data]
dir = "/tmp/influxdb/development/db"

# How many requests to potentially buffer in memory. If the buffer gets filled then writes
# will still be logged and once the local storage has caught up (or compacted) the writes
# will be replayed from the WAL
write-buffer-size = 10000

# The server will check this often for shards that have expired and should be cleared.
retention-sweep-period = "10m"

[cluster]
# A comma separated list of servers to seed
# this server. this is only relevant when the
# server is joining a new cluster. Otherwise
# the server will use the list of known servers
# prior to shutting down. Any server can be pointed to
# as a seed. It will find the Raft leader automatically.

# Here's an example. Note that the port on the host is the same as the broker port.
seed-servers = ["hosta:8090", "hostb:8090"]

# Replication happens over a TCP connection with a Protobuf protocol.
# This port should be reachable between all servers in a cluster.
# However, this port shouldn't be accessible from the internet.

protobuf_port = 8099
protobuf_timeout = "2s" # the write timeout on the protobuf conn any duration parseable by time.ParseDuration
protobuf_heartbeat = "200ms" # the heartbeat interval between the servers. must be parseable by time.ParseDuration
protobuf_min_backoff = "100ms" # the minimum backoff after a failed heartbeat attempt
protobuf_max_backoff = "1s" # the maxmimum backoff after a failed heartbeat attempt

# How many write requests to potentially buffer in memory per server. If the buffer gets filled then writes
# will still be logged and once the server has caught up (or come back online) the writes
# will be replayed from the WAL
write-buffer-size = 10000

# the maximum number of responses to buffer from remote nodes, if the
# expected number of responses exceed this number then querying will
# happen sequentially and the buffer size will be limited to this
# number
max-response-buffer-size = 5

# When queries get distributed out to shards, they go in parallel. This means that results can get buffered
# in memory since results will come in any order, but have to be processed in the correct time order.
# Setting this higher will give better performance, but you'll need more memory. Setting this to 1 will ensure
# that you don't need to buffer in memory, but you won't get the best performance.
concurrent-shard-query-limit = 10

[leveldb]

# Maximum mmap open files, this will affect the virtual memory used by
# the process
# max-open-files = 40
lru-cache-size = "200m"

# The default setting on this is 0, which means unlimited. Set this to
# something if you want to limit the max number of open
# files. max-open-files is per shard so this * that will be max.
# max-open-shards = 0

# The default setting is 100. This option tells how many points will be fetched from LevelDb before
# they get flushed into backend.
point-batch-size = 50
`<|MERGE_RESOLUTION|>--- conflicted
+++ resolved
@@ -165,7 +165,6 @@
   port = 4444
   database = "test"
 
-<<<<<<< HEAD
 # Configure the graphite api
 [[graphite]]
 protocol = "TCP"
@@ -185,11 +184,9 @@
 # Raft configuration
 [raft]
 # The raft port should be open between all servers in a cluster.
-=======
 # Broker configuration
 [broker]
 # The broker port should be open between all servers in a cluster.
->>>>>>> 80977aa3
 # However, this port shouldn't be accessible from the internet.
 
 port = 8090
