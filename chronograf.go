--- conflicted
+++ resolved
@@ -140,7 +140,6 @@
 
 // TriggerValues specifies the alerting logic for a specific trigger type
 type TriggerValues struct {
-<<<<<<< HEAD
 	Change        string `json:"change,omitempty"`        // Change specifies if the change is a percent or absolute
 	Period        string `json:"period,omitempty"`        // Period length of time before deadman is alerted
 	Shift         string `json:"shift,omitempty"`         // Shift is the amount of time to look into the past for the alert to compare to the present
@@ -148,14 +147,6 @@
 	RangeOperator string `json:"rangeOperator,omitempty"` // RangeOperator is an optional operator for range comparisons
 	Value         string `json:"value,omitempty"`         // Value is the boundary value when alert goes critical
 	RangeValue    string `json:"rangeValue,omitempty"`    // RangeValue is an optional value for range comparisons
-=======
-	Change     string `json:"change,omitempty"`     // Change specifies if the change is a percent or absolute
-	Period     string `json:"period,omitempty"`     // Period length of time before deadman is alerted
-	Shift      string `json:"shift,omitempty"`      // Shift is the amount of time to look into the past for the alert to compare to the present
-	Operator   string `json:"operator,omitempty"`   // Operator for alert comparison
-	Value      string `json:"value,omitempty"`      // Value is the boundary value when alert goes critical
-	RangeValue string `json:"rangeValue,omitempty"` // RangeValue is an optional value for range comparisons
->>>>>>> aa6671be
 }
 
 // Field represent influxql fields and functions from the UI
